import datetime
import logging
import os
import os.path

from freezegun import freeze_time
import pytest

import autosuspend


pytestmark = pytest.mark.integration


ROOT = os.path.dirname(os.path.realpath(__file__))

SUSPENSION_FILE = 'would_suspend'
SCHEDULED_FILE = 'wakeup_at'
WOKE_UP_FILE = 'test-woke-up'
LOCK_FILE = 'test-woke-up.lock'
NOTIFY_FILE = 'notify'


def configure_config(config, datadir, tmpdir):
    out_path = tmpdir.join(config)
    with out_path.open('w') as out_config:
        out_config.write(
            (datadir / config).read_text().replace(
                '@TMPDIR@', tmpdir.strpath,
            ),
        )
    return out_path


@pytest.fixture
def rapid_sleep(mocker):
    with freeze_time() as frozen_time:
        sleep_mock = mocker.patch('time.sleep')
        sleep_mock.side_effect = lambda seconds: frozen_time.tick(
            datetime.timedelta(seconds=seconds))
        yield frozen_time


def test_no_suspend_if_matching(datadir, tmpdir, rapid_sleep) -> None:
    autosuspend.main([
        '-c',
<<<<<<< HEAD
        configure_config('dont_suspend.conf', tmpdir).strpath,
        '-d',
        'daemon',
=======
        configure_config('dont_suspend.conf', datadir, tmpdir).strpath,
>>>>>>> a08f33ac
        '-r',
        '10'])

    assert not tmpdir.join(SUSPENSION_FILE).check()


def test_suspend(tmpdir, datadir, rapid_sleep) -> None:
    autosuspend.main([
        '-c',
<<<<<<< HEAD
        configure_config('would_suspend.conf', tmpdir).strpath,
        '-d',
        'daemon',
=======
        configure_config('would_suspend.conf', datadir, tmpdir).strpath,
>>>>>>> a08f33ac
        '-r',
        '10'])

    assert tmpdir.join(SUSPENSION_FILE).check()


def test_wakeup_scheduled(tmpdir, datadir, rapid_sleep) -> None:
    # configure when to wake up
    now = datetime.datetime.now(datetime.timezone.utc)
    wakeup_at = now + datetime.timedelta(hours=4)
    with tmpdir.join('wakeup_time').open('w') as out:
        out.write(str(wakeup_at.timestamp()))

    autosuspend.main([
        '-c',
<<<<<<< HEAD
        configure_config('would_schedule.conf', tmpdir).strpath,
        '-d',
        'daemon',
=======
        configure_config('would_schedule.conf', datadir, tmpdir).strpath,
>>>>>>> a08f33ac
        '-r',
        '10'])

    assert tmpdir.join(SUSPENSION_FILE).check()
    assert tmpdir.join(SCHEDULED_FILE).check()
    assert int(tmpdir.join(SCHEDULED_FILE).read()) == int(
        round((wakeup_at - datetime.timedelta(seconds=30)).timestamp()))


def test_woke_up_file_removed(tmpdir, datadir, rapid_sleep) -> None:
    tmpdir.join(WOKE_UP_FILE).ensure()
    autosuspend.main([
        '-c',
<<<<<<< HEAD
        configure_config('dont_suspend.conf', tmpdir).strpath,
        '-d',
        'daemon',
=======
        configure_config('dont_suspend.conf', datadir, tmpdir).strpath,
>>>>>>> a08f33ac
        '-r',
        '5'])
    assert not tmpdir.join(WOKE_UP_FILE).check()


def test_notify_call(tmpdir, datadir, rapid_sleep) -> None:
    autosuspend.main([
        '-c',
<<<<<<< HEAD
        configure_config('notify.conf', tmpdir).strpath,
        '-d',
        'daemon',
=======
        configure_config('notify.conf', datadir, tmpdir).strpath,
>>>>>>> a08f33ac
        '-r',
        '10'])

    assert tmpdir.join(SUSPENSION_FILE).check()
    assert tmpdir.join(NOTIFY_FILE).check()
    assert len(tmpdir.join(NOTIFY_FILE).read()) == 0


def test_notify_call_wakeup(tmpdir, datadir, rapid_sleep) -> None:
    # configure when to wake up
    now = datetime.datetime.now(datetime.timezone.utc)
    wakeup_at = now + datetime.timedelta(hours=4)
    with tmpdir.join('wakeup_time').open('w') as out:
        out.write(str(wakeup_at.timestamp()))

    autosuspend.main([
        '-c',
<<<<<<< HEAD
        configure_config('notify_wakeup.conf', tmpdir).strpath,
        '-d',
        'daemon',
=======
        configure_config('notify_wakeup.conf', datadir, tmpdir).strpath,
>>>>>>> a08f33ac
        '-r',
        '10'])

    assert tmpdir.join(SUSPENSION_FILE).check()
    assert tmpdir.join(NOTIFY_FILE).check()
    assert int(tmpdir.join(NOTIFY_FILE).read()) == int(
        round((wakeup_at - datetime.timedelta(seconds=10)).timestamp()))


def test_error_no_checks_configured(tmpdir, datadir) -> None:
    with pytest.raises(autosuspend.ConfigurationError):
        autosuspend.main([
            '-c',
<<<<<<< HEAD
            configure_config('no_checks.conf', tmpdir).strpath,
            '-d',
            'daemon',
=======
            configure_config('no_checks.conf', datadir, tmpdir).strpath,
>>>>>>> a08f33ac
            '-r',
            '10'])


def test_temporary_errors_logged(tmpdir, datadir, rapid_sleep, caplog) -> None:
    autosuspend.main([
        '-c',
<<<<<<< HEAD
        configure_config('temporary_error.conf', tmpdir).strpath,
        '-d',
        'daemon',
=======
        configure_config('temporary_error.conf', datadir, tmpdir).strpath,
>>>>>>> a08f33ac
        '-r',
        '10'])

    warnings = [r for r in caplog.record_tuples
                if r[1] == logging.WARNING and
                'XPath' in r[2] and
                'failed' in r[2]]

    assert len(warnings) > 0


def test_loop_defaults(tmpdir, datadir, mocker) -> None:
    loop = mocker.patch('autosuspend.loop')
    loop.side_effect = StopIteration
    with pytest.raises(StopIteration):
        autosuspend.main([
            '-c',
<<<<<<< HEAD
            configure_config('minimal.conf', tmpdir).strpath,
            '-d',
            'daemon',
=======
            configure_config('minimal.conf', datadir, tmpdir).strpath,
>>>>>>> a08f33ac
            '-r',
            '10'])
    args, kwargs = loop.call_args
    assert args[1] == 60
    assert kwargs['run_for'] == 10
    assert kwargs['woke_up_file'] == (
        '/var/run/autosuspend-just-woke-up'
    )


def test_hook_success(tmpdir):
    autosuspend.main([
        '-c',
        configure_config('would_suspend.conf', tmpdir).strpath,
        '-d',
        'presuspend'])

    assert tmpdir.join(WOKE_UP_FILE).check()


def test_hook_call_wakeup(tmpdir):
    # configure when to wake up
    now = datetime.datetime.now(datetime.timezone.utc)
    wakeup_at = now + datetime.timedelta(hours=4)
    with tmpdir.join('wakeup_time').open('w') as out:
        out.write(str(wakeup_at.timestamp()))

    autosuspend.main([
        '-c',
        configure_config('would_schedule.conf', tmpdir).strpath,
        '-d',
        'presuspend'])

    assert tmpdir.join(SCHEDULED_FILE).check()
    assert int(tmpdir.join(SCHEDULED_FILE).read()) == int(
        round((wakeup_at - datetime.timedelta(seconds=30)).timestamp()))<|MERGE_RESOLUTION|>--- conflicted
+++ resolved
@@ -44,13 +44,9 @@
 def test_no_suspend_if_matching(datadir, tmpdir, rapid_sleep) -> None:
     autosuspend.main([
         '-c',
-<<<<<<< HEAD
-        configure_config('dont_suspend.conf', tmpdir).strpath,
-        '-d',
-        'daemon',
-=======
         configure_config('dont_suspend.conf', datadir, tmpdir).strpath,
->>>>>>> a08f33ac
+        '-d',
+        'daemon',
         '-r',
         '10'])
 
@@ -60,13 +56,9 @@
 def test_suspend(tmpdir, datadir, rapid_sleep) -> None:
     autosuspend.main([
         '-c',
-<<<<<<< HEAD
-        configure_config('would_suspend.conf', tmpdir).strpath,
-        '-d',
-        'daemon',
-=======
         configure_config('would_suspend.conf', datadir, tmpdir).strpath,
->>>>>>> a08f33ac
+        '-d',
+        'daemon',
         '-r',
         '10'])
 
@@ -82,13 +74,9 @@
 
     autosuspend.main([
         '-c',
-<<<<<<< HEAD
-        configure_config('would_schedule.conf', tmpdir).strpath,
-        '-d',
-        'daemon',
-=======
         configure_config('would_schedule.conf', datadir, tmpdir).strpath,
->>>>>>> a08f33ac
+        '-d',
+        'daemon',
         '-r',
         '10'])
 
@@ -102,13 +90,9 @@
     tmpdir.join(WOKE_UP_FILE).ensure()
     autosuspend.main([
         '-c',
-<<<<<<< HEAD
-        configure_config('dont_suspend.conf', tmpdir).strpath,
-        '-d',
-        'daemon',
-=======
         configure_config('dont_suspend.conf', datadir, tmpdir).strpath,
->>>>>>> a08f33ac
+        '-d',
+        'daemon',
         '-r',
         '5'])
     assert not tmpdir.join(WOKE_UP_FILE).check()
@@ -117,13 +101,9 @@
 def test_notify_call(tmpdir, datadir, rapid_sleep) -> None:
     autosuspend.main([
         '-c',
-<<<<<<< HEAD
-        configure_config('notify.conf', tmpdir).strpath,
-        '-d',
-        'daemon',
-=======
         configure_config('notify.conf', datadir, tmpdir).strpath,
->>>>>>> a08f33ac
+        '-d',
+        'daemon',
         '-r',
         '10'])
 
@@ -141,13 +121,9 @@
 
     autosuspend.main([
         '-c',
-<<<<<<< HEAD
-        configure_config('notify_wakeup.conf', tmpdir).strpath,
-        '-d',
-        'daemon',
-=======
         configure_config('notify_wakeup.conf', datadir, tmpdir).strpath,
->>>>>>> a08f33ac
+        '-d',
+        'daemon',
         '-r',
         '10'])
 
@@ -161,13 +137,9 @@
     with pytest.raises(autosuspend.ConfigurationError):
         autosuspend.main([
             '-c',
-<<<<<<< HEAD
-            configure_config('no_checks.conf', tmpdir).strpath,
+            configure_config('no_checks.conf', datadir, tmpdir).strpath,
             '-d',
             'daemon',
-=======
-            configure_config('no_checks.conf', datadir, tmpdir).strpath,
->>>>>>> a08f33ac
             '-r',
             '10'])
 
@@ -175,13 +147,9 @@
 def test_temporary_errors_logged(tmpdir, datadir, rapid_sleep, caplog) -> None:
     autosuspend.main([
         '-c',
-<<<<<<< HEAD
-        configure_config('temporary_error.conf', tmpdir).strpath,
-        '-d',
-        'daemon',
-=======
         configure_config('temporary_error.conf', datadir, tmpdir).strpath,
->>>>>>> a08f33ac
+        '-d',
+        'daemon',
         '-r',
         '10'])
 
@@ -199,13 +167,9 @@
     with pytest.raises(StopIteration):
         autosuspend.main([
             '-c',
-<<<<<<< HEAD
-            configure_config('minimal.conf', tmpdir).strpath,
+            configure_config('minimal.conf', datadir, tmpdir).strpath,
             '-d',
             'daemon',
-=======
-            configure_config('minimal.conf', datadir, tmpdir).strpath,
->>>>>>> a08f33ac
             '-r',
             '10'])
     args, kwargs = loop.call_args
@@ -216,17 +180,17 @@
     )
 
 
-def test_hook_success(tmpdir):
-    autosuspend.main([
-        '-c',
-        configure_config('would_suspend.conf', tmpdir).strpath,
+def test_hook_success(tmpdir, datadir):
+    autosuspend.main([
+        '-c',
+        configure_config('would_suspend.conf', datadir, tmpdir).strpath,
         '-d',
         'presuspend'])
 
     assert tmpdir.join(WOKE_UP_FILE).check()
 
 
-def test_hook_call_wakeup(tmpdir):
+def test_hook_call_wakeup(tmpdir, datadir):
     # configure when to wake up
     now = datetime.datetime.now(datetime.timezone.utc)
     wakeup_at = now + datetime.timedelta(hours=4)
@@ -235,7 +199,7 @@
 
     autosuspend.main([
         '-c',
-        configure_config('would_schedule.conf', tmpdir).strpath,
+        configure_config('would_schedule.conf', datadir, tmpdir).strpath,
         '-d',
         'presuspend'])
 
